//____________________________________________________________________________
/*!

\class    genie::MECGenerator

\brief    Simulate the primary MEC interaction

\author   Costas Andreopoulos <constantinos.andreopoulos \at cern.ch>
          University of Liverpool & STFC Rutherford Appleton Laboratory

          Steve Dytman <dytman+ \at pitt.edu>
          Pittsburgh University

\created  Sep. 22, 2008

\cpright  Copyright (c) 2003-2020, The GENIE Collaboration
          For the full text of the license visit http://copyright.genie-mc.org
*/
//____________________________________________________________________________

#ifndef _MEC_GENERATOR_H_
#define _MEC_GENERATOR_H_

#include <TGenPhaseSpace.h>
#include "Framework/Utils/Range1.h"

#include "Framework/EventGen/EventRecordVisitorI.h"
#include "Framework/ParticleData/PDGCodeList.h"

namespace genie {

class Interaction;
class NuclearModelI;
class XSecAlgorithmI;

class MECGenerator : public EventRecordVisitorI {

public :
  MECGenerator();
  MECGenerator(string config);
 ~MECGenerator();

  // implement the EventRecordVisitorI interface
  void ProcessEventRecord (GHepRecord * event) const;

  // overload the Algorithm::Configure() methods to load private data
  // members from configuration options
  void Configure(const Registry & config);
  void Configure(string config);

private:

  void    LoadConfig                        (void);
  void    AddNucleonCluster                 (GHepRecord * event) const;
  void    AddTargetRemnant                  (GHepRecord * event) const;
  void    GenerateFermiMomentum             (GHepRecord * event) const;
  void    SelectEmpiricalKinematics         (GHepRecord * event) const;
  void    AddFinalStateLepton               (GHepRecord * event) const;
  void    RecoilNucleonCluster              (GHepRecord * event) const;
  void    DecayNucleonCluster               (GHepRecord * event) const;
  void    SelectNSVLeptonKinematics         (GHepRecord * event) const;
  void    SelectSuSALeptonKinematics        (GHepRecord * event) const;
  void    GenerateNSVInitialHadrons         (GHepRecord * event) const;
  PDGCodeList NucleonClusterConstituents    (int pdgc)           const;

<<<<<<< HEAD
  // Helper function that computes the maximum differential cross section
  // in the kPSTlctl phase space
  double GetXSecMaxTlctl( const Interaction& inter ) const;

  double GetXSecMaxTlctl( const Interaction & inter, const Range1D_t & Tl_range, const Range1D_t & ctl_range ) const;

=======
>>>>>>> c53571a4
  mutable const XSecAlgorithmI * fXSecModel;
  mutable TGenPhaseSpace         fPhaseSpaceGenerator;
  const NuclearModelI *          fNuclModel;

  double fSafetyFactor ; 
  int fFunctionCalls ; 
  double fRelTolerance ; // Relative tolerance 
  int fMinScanPointsTmu ; 
  int fMinScanPointsCosth ; 
  
  double fQ3Max;

  // Tolerate this maximum percent deviation above the calculated maximum cross
  // section when sampling lepton kinematics for the SuSAv2-MEC model.
  double fSuSAMaxXSecDiffTolerance;
};

}      // genie namespace
#endif // _MEC_GENERATOR_H_<|MERGE_RESOLUTION|>--- conflicted
+++ resolved
@@ -63,15 +63,10 @@
   void    GenerateNSVInitialHadrons         (GHepRecord * event) const;
   PDGCodeList NucleonClusterConstituents    (int pdgc)           const;
 
-<<<<<<< HEAD
   // Helper function that computes the maximum differential cross section
   // in the kPSTlctl phase space
-  double GetXSecMaxTlctl( const Interaction& inter ) const;
-
   double GetXSecMaxTlctl( const Interaction & inter, const Range1D_t & Tl_range, const Range1D_t & ctl_range ) const;
 
-=======
->>>>>>> c53571a4
   mutable const XSecAlgorithmI * fXSecModel;
   mutable TGenPhaseSpace         fPhaseSpaceGenerator;
   const NuclearModelI *          fNuclModel;
