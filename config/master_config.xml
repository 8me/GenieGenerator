--- conflicted
+++ resolved
@@ -59,13 +59,9 @@
    <config alg="genie::CEvNSEventGenerator">             CEvNSEventGenerator.xml             </config>
    <config alg="genie::NucleonDecayPrimaryVtxGenerator"> NucleonDecayPrimaryVtxGenerator.xml </config>
    <config alg="genie::NNBarOscPrimaryVtxGenerator">     NNBarOscPrimaryVtxGenerator.xml     </config>
-<<<<<<< HEAD
    <config alg="genie::SpectralFunction2p2h">        SpectralFunction2p2h.xml        </config>
    <config alg="genie::SRCNuclearRecoil">             SRCNuclearRecoil.xml             </config>
-
-=======
    <config alg="genie::NHLPrimaryVtxGenerator">          NHLPrimaryVtxGenerator.xml          </config>
->>>>>>> 125a24a8
 
    <!-- ****** CONFIGURATION FOR LIST-GENERATORS ****** -->
    <config alg="genie::QELInteractionListGenerator">           QELInteractionListGenerator.xml       </config>
@@ -210,7 +206,6 @@
    <config alg="genie::mueloss::KokoulinPetrukhinModel">  KokoulinPetrukhinModel.xml </config>
    <config alg="genie::mueloss::PetrukhinShestakovModel"> PetrukhinShestakovModel.xml</config>
 
-<<<<<<< HEAD
    <!-- ****** CONFIGURATION FOR MODELS IN VLE PACKAGE ****** -->
    <config alg="genie::IBDHadronicSystemGenerator">     IBDHadronicSystemGenerator.xml   </config>
    <config alg="genie::IBDKinematicsGenerator">         IBDKinematicsGenerator.xml       </config>
@@ -220,10 +215,7 @@
    <config alg="genie::StrumiaVissaniIBDPXSec">         StrumiaVissaniIBDPXSec.xml       </config>
    <config alg="genie::KLVOxygenIBDPXSec">              KLVOxygenIBDPXSec.xml            </config>
 
-
-=======
    <!-- ****** CONFIGURATION FOR REWEIGHT ALGORITHMS ****** -->
    <config alg="genie::rew::GSystUncertaintyTable">     GSystUncertaintyTable.xml        </config>
->>>>>>> 125a24a8
 
 </genie_config>