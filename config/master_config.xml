--- conflicted
+++ resolved
@@ -85,11 +85,8 @@
    <config alg="genie::DMDISInteractionListGenerator">         DMDISInteractionListGenerator.xml     </config>
    <config alg="genie::IBDInteractionListGenerator">           IBDInteractionListGenerator.xml       </config>
    <config alg="genie::CEvNSInteractionListGenerator">         CEvNSInteractionListGenerator.xml     </config>
-<<<<<<< HEAD
    <config alg="genie::COHDNuInteractionListGenerator">        COHDNuInteractionListGenerator.xml    </config>
-=======
    <config alg="genie::HEDISInteractionListGenerator">         HEDISInteractionListGenerator.xml     </config>
->>>>>>> fa3e55f1
    <config alg="genie::DummyInteractionListGenerator">         Default.xml                           </config>
    <config alg="genie::NNBarOscDummyInteractionListGenerator"> Default.xml                           </config>
    <config alg="genie::InteractionListAssembler">              InteractionListAssembler.xml          </config>
