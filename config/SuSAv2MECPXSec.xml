--- conflicted
+++ resolved
@@ -12,12 +12,9 @@
 MEC-XSecScale         double   Yes        XSec Scaling factor                        1.
 CKM-Vud               double   No         Vud element of CKM matrix                  CommonParam[CKM]
 FermiMomentumTable    string   No         Table of Fermi momentum (kF) constants     CommonParam[FermiGas]
-<<<<<<< HEAD
 MECScaleAlg           alg      Yes        XSecScale algorithm used                   The cross section is unscaled
                                           to scale the cross section
-=======
 QvalueShifterAlg      algo     yes        Qvalue shifter algo                        none 
->>>>>>> c53571a4
 -->
   <param_set name="Default"> 
       <!-- <param type="string" name="CommonParam"> CKM </param> No longer needed -->
