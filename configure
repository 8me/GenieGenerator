#! /usr/bin/perl -w
# ~~~~~~~~~~~~~~~~~~~~~~~~~~~~~~~~~~~~~~~~~~~~~~~~~~~~~~~~~~~~~~~~~~~~~~~~~~~
# GENIE configuration script
#
# For help, type ./configure --help
#
# Costas Andreopoulos <costas.andreopoulos \at stfc.ac.uk>
# University of Liverpool & STFC Rutherford Appleton Lab
# ~~~~~~~~~~~~~~~~~~~~~~~~~~~~~~~~~~~~~~~~~~~~~~~~~~~~~~~~~~~~~~~~~~~~~~~~~~~

# print out info & exit if any of the command-line arguments was --help
#
if(($match = grep(/--help/i, @ARGV)) > 0) {
  print "\n";
  print "*** GENIE configure script *** \n\n";
  print "Usage: ./configure [option]... [flag=value]... \n\n";
  print "    FLAG                 DESCRIPTION                                                 DEFAULT\n\n";
  print "    --prefix             Installation location (for 'make install')                  /usr/local/\n";
  print "\n enable/disable options with either --enable- or --disable- (eg --enable-lhapdf5 --disable-flux-drivers)\n\n";
  print "    pythia8              Use the PYTHIA8 MC generator                                default: disabled \n";
  print "    lhapdf5              Use the LHAPDF5 parton density function library             default: enabled  \n";
  print "    lhapdf6              Use the LHAPDF6 parton density function library             default: disabled \n";
  print "    flux-drivers         Built-in flux drivers                                       default: enabled  \n";
  print "    geom-drivers         Built-in detector geometry drivers                          default: enabled  \n";
  print "    t2k                  T2K-specific event generation app                           default: disabled \n";
  print "    fnal                 FNAL-specific event generation app                          default: disabled \n";
  print "    atmo                 Atmospheric neutrino event generation app                   default: disabled \n";
  print "    nucleon-decay        Nucleon decay simulation                                    default: disabled \n";
  print "    nnbar-oscillation    Simulation of nbar annihilation [n-nbar oscillation]        default: disabled \n";
  print "    boosted-dark-matter  Boosted dark matter simulation                              default: disabled \n";
  print "    masterclass          Enable GENIE neutrino masterclass app                       default: disabled (Experimental) \n";
  print "    test                 Build test programs                                         default: disabled \n";
<<<<<<< HEAD
  print "    incl                 Build against INCL++                                        default: disabled \n";
  print "    geant4               Interface with Geant4 for nuclear transport                 default: disabled \n";
=======
  print "    debug                Adds -g in the compiler options to request debug info       default: disabled \n";
  print "    dylibversion         Adds version number in library names (recommended)          default: enabled  \n";
  print "    lowlevel-mesg        Disable (rather than filter) prolific low level messages    default: disabled \n";
  print "    profiler             GENIE code profiling using Google PerfTools                 default: disabled \n";
  print "    doxygen-doc          Generate doxygen documentation at build time                default: disabled \n";
  print "    gfortran             Link against external libraries built with gfortran         default: disabled \n";
  print "    g2c                  Link against external libraries built with g77              default: disabled \n";
>>>>>>> 748b0a57
  print "\n options for 3rd party software, prefix with --with- (eg --with-lhapdf5-lib=/some/path/)\n\n";
  print "    compiler          Compiler to use (any of clang,gcc)                          default: gcc \n";
  print "    optimiz-level     Compiler optimization        any of O,O2,O3,OO,Os / default: O2 \n";
  print "    profiler-lib      Path to profiler library     needed if you --enable-profiler \n";
  print "    doxygen-path      Doxygen binary path          needed if you --enable-doxygen-doc  (if unset: checks for a \$DOXYGENPATH env.var.) \n";
<<<<<<< HEAD
  print "    pythia6-lib       PYTHIA6 library path         always needed                       (if unset: checks for a \$PYTHIA6 env.var., then tries to auto-detect it) \n";
  print "    lhapdf5-inc       Path to LHAPDF5 includes     needed if you --enable-lhapdf5      (if unset: checks for a \$LHAPDF5_INC env.var., then tries to auto-detect it) \n";
  print "    lhapdf5-lib       Path to LHAPDF5 libraries    needed if you --enable-lhapdf5      (if unset: checks for a \$LHAPDF5_INC env.var.. then tries to auto-detect it) \n";
  print "    lhapdf6-inc       Path to LHAPDF6 includes     needed if you --enable-lhapdf6      (if unset: checks for a \$LHAPDF6_INC env.var., then tries to auto-detect it) \n";
  print "    lhapdf6-lib       Path to LHAPDF6 libraries    needed if you --enable-lhapdf6      (if unset: checks for a \$LHAPDF6_INC env.var.. then tries to auto-detect it) \n";
  print "    libxml2-inc       Path to libxml2 includes     always needed                       (if unset: tries to auto-detect it) \n";
  print "    libxml2-lib       Path to libxml2 library      always needed                       (if unset: tries to auto-detect it) \n";
  print "    log4cpp-inc       Path to log4cpp includes     always needed                       (if unset: tries to auto-detect it) \n";
  print "    log4cpp-lib       Path to log4cpp library      always needed                       (if unset: tries to auto-detect it) \n";

  print "    incl-inc          Path to INCL++ includes      needed if you --enable-incl         (if unset: tries to auto-detect it) \n";
  print "    incl-lib          Path to INCL++ library       needed if you --enable-incl         (if unset: tries to auto-detect it) \n";
  print "    boost-inc         Path to boost includes       needed if you --enable-incl         (if unset: tries to auto-detect it) \n";
  print "    boost-lib         Path to boost library        needed if you --enable-incl         (if unset: tries to auto-detect it) \n";

  print "    geant4-inc        Path to geant4 includes      needed if you --enable-geant4       (if unset: checks for a \$GEANT4_INC env.var.. then tries to auto-detect it) \n";
  print "    geant4-lib        Path to geant4 library       needed if you --enable-geant4       (if unset: checks for a \$GEANT4_INC env.var.. then tries to auto-detect it) \n";

  print "\nIf the printout was too long then pipe it through a pager, eg: \n";
=======
  print "    pythia6-lib       PYTHIA6 libraries path       always needed                       (if unset: checks for a \$PYTHIA6 env.var., then tries to auto-detect it) \n";
  print "    pythia8-inc       PYTHIA8 includes path        needed if you --enable-pythia8      (if unset: checks for a \$PYTHIA8_INC env.var., then tries to auto-detect it) \n";
  print "    pythia8-lib       PYTHIA8 libraries path       needed if you --enable-pythia8      (if unset: checks for a \$PYTHIA8_LIB env.var.. then tries to auto-detect it) \n";
  print "    lhapdf5-inc       LHAPDF5 includes path        needed if you --enable-lhapdf5      (if unset: checks for a \$LHAPDF5_INC env.var., then tries to auto-detect it) \n";
  print "    lhapdf5-lib       LHAPDF5 libraries path       needed if you --enable-lhapdf5      (if unset: checks for a \$LHAPDF5_LIB env.var.. then tries to auto-detect it) \n";
  print "    lhapdf6-inc       LHAPDF6 includes path        needed if you --enable-lhapdf6      (if unset: checks for a \$LHAPDF6_INC env.var., then tries to auto-detect it) \n";
  print "    lhapdf6-lib       LHAPDF6 libraries path       needed if you --enable-lhapdf6      (if unset: checks for a \$LHAPDF6_LIB env.var.. then tries to auto-detect it) \n";
  print "    libxml2-inc       libxml2 includes path        always needed                       (if unset: tries to auto-detect it) \n";
  print "    libxml2-lib       libxml2 libraries path       always needed                       (if unset: tries to auto-detect it) \n";
  print "    log4cpp-inc       log4cpp includes path        always needed                       (if unset: tries to auto-detect it) \n";
  print "    log4cpp-lib       log4cpp libraries path       always needed                       (if unset: tries to auto-detect it) \n";
  print "    gfortran-lib      libgfortran library path     needed if you --enable-gfortran     (if unset: tries to auto-detect it) \n";
  print "    g2c-lib           libg2c library path          needed if you --enable-g2c          (if unset: tries to auto-detect it) \n\n";
  print "If the printout was too long then pipe it through a pager, eg: \n";
>>>>>>> 748b0a57
  print "./configure --help | more \n";
  exit 0;
}

# Check that $GENIE is set
#
$GENIE = $ENV{'GENIE'};
die ("*** Error *** The GENIE environmental variable (pointing to the top level GENIE directory) is not defined")
unless defined $GENIE;

# Print GENIE banner
#
$BANNER_FILE = "$GENIE/data/logo/genie_banner_short.txt";
if(-e $BANNER_FILE) {
  open(BANNER, "<$BANNER_FILE");
  @hdr=<BANNER>;
  print @hdr;
  close(BANNER);
}

# Check that $ROOTSYS is set
#
$ROOTSYS = $ENV{'ROOTSYS'};
die ("*** Error *** The ROOTSYS environmental variable is not defined. Is ROOT installed?")
unless defined $ROOTSYS;

# Check whether ROOT itself was build with GSL enabled
# (GENIE uses GSL via ROOT's MathMore library.)
#
{
  $mathmore_lib = "$ROOTSYS/lib/libMathMore.so";
  if( ! -f $mathmore_lib ) {
    die ("*** Error *** ROOT needs to be built with GSL/MathMore enabled.");
  }
}

# Enable auto-detection?
#
system("find $GENIE/configure");
print "\n";
$auto_detect = ($?==0) ? 1 : 0;
if(! $auto_detect) {
  print "\n*** Warning *** Path auto-detection is turned off. You need the 'find' utility to use that feature\n\n";
}

# Open Make.config to write configuration options
#
$MKCONF_FILE = "$GENIE/src/make/Make.config";
open(MKCONF, ">$MKCONF_FILE") or die("Can not write out the Make.config file!");

print MKCONF "# \n";
print MKCONF "# Make.config \n";
print MKCONF "# This file was automatically generated by the 'configure' script  \n";
print MKCONF "# and is included into the project Makefiles  \n";
print MKCONF "# \n";

# Create a string by joining all the command line arguments
#
my $options = join(" ", @ARGV);

# Get & save installation location (--prefix) or set default
#
my $prefix="/usr/local/";
if(($match = grep(/--prefix/i, @ARGV)) > 0) {
  $options=~m/--prefix=(\S*)/i;
  $prefix = $1;
  if( $GENIE eq $prefix ) {
    print "*** Error *** --prefix can not point to the GENIE top level directory!\n\n";
    exit 1;
  }
}
print MKCONF "GENIE_INSTALLATION_PATH=$prefix\n";

# Default --enable/--disable config options (for a minimal genie build)
#
my $gopt_enable_pythia8           = "NO";
my $gopt_enable_lhapdf5           = "YES";
my $gopt_enable_lhapdf6           = "NO";
my $gopt_enable_flux_drivers      = "YES";
my $gopt_enable_geom_drivers      = "YES";
my $gopt_enable_t2k               = "NO";
my $gopt_enable_fnal              = "NO";
my $gopt_enable_atmo              = "NO";
my $gopt_enable_nucleon_decay     = "NO";
my $gopt_enable_nnbar_oscillation = "NO";
my $gopt_enable_boosted_dark_mat  = "NO";
my $gopt_enable_masterclass       = "NO";
<<<<<<< HEAD
my $gopt_enable_incl              = "NO";
my $gopt_enable_geant4_interface  = "NO";
=======
my $gopt_enable_test              = "NO";
my $gopt_enable_debug             = "NO";
my $gopt_enable_dylibversion      = "YES";
my $gopt_enable_lowlevel_mesg     = "NO";
my $gopt_enable_profiler          = "NO";
my $gopt_enable_doxygen_doc       = "NO";
my $gopt_enable_gfortran          = "NO";
my $gopt_enable_g2c               = "NO";

>>>>>>> 748b0a57
# Check configure's command line arguments for non-default values
#
if(($match = grep(/--enable-pythia8/i,             @ARGV)) > 0) { $gopt_enable_pythia8           = "YES"; }
if(($match = grep(/--enable-lhapdf5/i,             @ARGV)) > 0) { $gopt_enable_lhapdf5           = "YES"; }
if(($match = grep(/--disable-lhapdf5/i,            @ARGV)) > 0) { $gopt_enable_lhapdf5           = "NO";  }
if(($match = grep(/--enable-lhapdf6/i,             @ARGV)) > 0) { $gopt_enable_lhapdf6           = "YES"; }
if(($match = grep(/--disable-lhapdf6/i,            @ARGV)) > 0) { $gopt_enable_lhapdf6           = "NO";  }
if(($match = grep(/--disable-flux-drivers/i,       @ARGV)) > 0) { $gopt_enable_flux_drivers      = "NO";  }
if(($match = grep(/--disable-geom-drivers/i,       @ARGV)) > 0) { $gopt_enable_geom_drivers      = "NO";  }
if(($match = grep(/--enable-t2k/i,                 @ARGV)) > 0) { $gopt_enable_t2k               = "YES"; }
if(($match = grep(/--enable-fnal/i,                @ARGV)) > 0) { $gopt_enable_fnal              = "YES"; }
if(($match = grep(/--enable-atmo/i,                @ARGV)) > 0) { $gopt_enable_atmo              = "YES"; }
if(($match = grep(/--enable-nucleon-decay/i,       @ARGV)) > 0) { $gopt_enable_nucleon_decay     = "YES"; }
if(($match = grep(/--enable-nnbar-oscillation/i,   @ARGV)) > 0) { $gopt_enable_nnbar_oscillation = "YES"; }
if(($match = grep(/--enable-boosted-dark-matter/i, @ARGV)) > 0) { $gopt_enable_boosted_dark_mat  = "YES"; }
if(($match = grep(/--enable-masterclass/i,         @ARGV)) > 0) { $gopt_enable_masterclass       = "YES"; }
<<<<<<< HEAD
if(($match = grep(/--enable-incl/i,                @ARGV)) > 0) { $gopt_enable_incl              = "YES"; }
if(($match = grep(/--enable-geant4/i,              @ARGV)) > 0) { $gopt_enable_geant4_interface  = "YES"; }
=======
if(($match = grep(/--enable-test/i,                @ARGV)) > 0) { $gopt_enable_test              = "YES"; }
if(($match = grep(/--enable-debug/i,               @ARGV)) > 0) { $gopt_enable_debug             = "YES"; }
if(($match = grep(/--disable-dylibversion/i,       @ARGV)) > 0) { $gopt_enable_dylibversion      = "NO";  }
if(($match = grep(/--enable-lowlevel-mesg/i,       @ARGV)) > 0) { $gopt_enable_lowlevel_mesg     = "YES"; }
if(($match = grep(/--enable-profiler/i,            @ARGV)) > 0) { $gopt_enable_profiler          = "YES"; }
if(($match = grep(/--enable-doxygen-doc/i,         @ARGV)) > 0) { $gopt_enable_doxygen_doc       = "YES"; }
if(($match = grep(/--enable-gfortran/i,            @ARGV)) > 0) { $gopt_enable_gfortran          = "YES"; }
if(($match = grep(/--enable-g2c/i,                 @ARGV)) > 0) { $gopt_enable_g2c               = "YES"; }
>>>>>>> 748b0a57

# LHAPDF6 and LHAPDF5 are mutually exlusive
if ($gopt_enable_lhapdf6 eq "YES" && $gopt_enable_lhapdf5 eq "YES") {
  print "*** Warning *** LHAPDF6 and LHAPDF5 are mutually exclusive - Disabling LHAPDF5\n\n";
  $gopt_enable_lhapdf5 = "NO";
}

# libgfortran and libg2c are mutually exlusive
if ($gopt_enable_gfortran eq "YES" && $gopt_enable_g2c eq "YES") {
  print "*** Warning *** libgfortran and libg2c are mutually exclusive - Disabling libg2c\n\n";
  $gopt_enable_g2c = "NO";
}

# If built-in flux and/or geometry drivers are disabled, then disable t2k, fnal, atmo
if($gopt_enable_flux_drivers eq "NO" || $gopt_enable_geom_drivers eq "NO") {
  if($gopt_enable_t2k  eq "YES" ||
     $gopt_enable_fnal eq "YES" ||
     $gopt_enable_atmo eq "YES") {
       print "*** Warning *** Can't enable experiment-specific apps without flux and geometry drivers\n\n";
     }
  $gopt_enable_t2k  = "NO";
  $gopt_enable_fnal = "NO";
  $gopt_enable_atmo = "NO";
}

# Set debug flag
my $gopt_with_cxx_debug_flag="";
if($gopt_enable_debug eq "YES") { $gopt_with_cxx_debug_flag = "-g"; }

# Check compiler
#
my $gopt_with_compiler="gcc"; # default
if( $options=~m/--with-compiler=(\S*)/i ) {
  $gopt_with_compiler = $1;
}

# Check compiler optimization level
#
my $gopt_with_cxx_optimiz_flag="O2"; # default
if( $options=~m/--with-optimiz-level=(\S*)/i ) {
  $gopt_with_cxx_optimiz_flag = $1;
}

# If --enable-profiler was set then the full path to the profiler library must be specified
#
my $gopt_with_profiler_lib = "";
if($gopt_enable_profiler eq "YES") {
  if(($match = grep(/--with-profiler-lib/i, @ARGV)) > 0) {
    $options=~m/--with-profiler-lib=(\S*)/i;
    $gopt_with_profiler_lib = $1;
  }
}

# If --enable-doxygen-doc was set then the full path to the doxygen binary path must be specified
# unless it is in the $PATH
#
my $gopt_with_doxygen_path = "";
if($gopt_enable_doxygen_doc eq "YES") {
  if(($match = grep(/--with-doxygen-path/i, @ARGV)) > 0) {
    $options=~m/--with-doxygen-path=(\S*)/i;
    $gopt_with_doxygen_path = $1;
  }
  # if it was not set, try to pick it up from the environment
  if(! -d $gopt_with_doxygen_path && defined $ENV{'DOXYGENPATH'}) { $gopt_with_doxygen_path = $ENV{'DOXYGENPATH'}; }
  # complain
  if(! -d $gopt_with_doxygen_path) {
    print "*** Error *** You need to specify the path to doxygen using --with-doxygen-path=/some/path/\n";
    print "*** Error *** Otherwise, you should --disable-doxygen-doc\n\n";
    exit 1;
  }
}

# ------------------------------------------------
# PYTHIA6 paths
# ------------------------------------------------

# Get pythia6 library path
#
my $gopt_with_pythia6_lib = "";
if($options=~m/--with-pythia6=\S*/i) {
    print "*** Error *** Note that the option --with-pythia6 has been renamed to --with-pythia6-lib \n";
    print "*** Error *** Please see './configure --help' for all config option updates \n\n";
    exit 1;
}
if($options=~m/--with-pythia6-lib=(\S*)/i) {
  $gopt_with_pythia6_lib = $1;
} else {
  print "\n*** Warning *** You didn't specify the PYTHIA6 path \n";
}
# if it was not set, try to pick it up from the environment
if(! -d $gopt_with_pythia6_lib && defined $ENV{'PYTHIA6'}) {
  $gopt_with_pythia6_lib = $ENV{'PYTHIA6'};
  print "The \$PYTHIA6 env var is defined. I will pick that and set --with-pythia6-lib=$gopt_with_pythia6_lib\n";
}
# if it still not set, try autodetecting it
if(! -d $gopt_with_pythia6_lib && $auto_detect)
{
  print "Auto-detecting the PYTHIA6 path...\n";
  $matched = auto_detect("libPythia6*");
  if( $matched=~m/(\S*)\/libPythia6\S*/i ) {
     $gopt_with_pythia6_lib = $1;
  }
  print "Setting --with-pythia6-lib=$gopt_with_pythia6_lib\n";
}
if(! -d $gopt_with_pythia6_lib) {
    print "*** Error *** Could not locate the PYTHIA6 library path. Please specify it using --with-pythia6=/some/path/\n\n";
    exit 1;
}

# ------------------------------------------------
# PYTHIA8 paths
# ------------------------------------------------

# If --enable-pythia8 was set then the full path to the PYTHIA8 library must be specified
#
my $gopt_with_pythia8_lib = "";
if($gopt_enable_pythia8 eq "YES") {
  if(($match = grep(/--with-pythia8-lib/i, @ARGV)) > 0) {
    $options=~m/--with-pythia8-lib=(\S*)/i;
    $gopt_with_pythia8_lib = $1;
  }
  if(! -d $gopt_with_pythia8_lib)  {
    print "\n*** Warning *** PYTHIA8 has been enabled but you didn't specify the PYTHIA8 library path \n";
  }
  # if it was not set, try to pick it up from the environment
  if($gopt_with_pythia8_lib eq "" && defined $ENV{'PYTHIA8_LIB'}) {
     $gopt_with_pythia8_lib = $ENV{'PYTHIA8_LIB'};
     print "The \$PYTHIA8_LIB env var is defined. I will pick that and use --with-pythia8-lib=$gopt_with_pythia8_lib\n";
  }
  # if it still not set, try autodetecting it
  if(! -d $gopt_with_pythia8_lib && $auto_detect)  {
    print "Auto-detecting PYTHIA8 library path...\n";
    $matched = auto_detect("libpythia8.so");
    if( $matched=~m/(\S*)\/libpythia8.so/i ) {
       print "  -- MATCH = \n";
       $gopt_with_pythia8_lib = $1;
    }
    else {
      if( $matched=~m/(\S*)\/libpythia8.dylib/i ) {
        print "  -- MATCH = \n";
        $gopt_with_pythia8_lib = $1;
      }
    }
    print "Setting --with-pythia8-lib=$gopt_with_pythia8_lib\n";
  }
  # check
  my $fileso    = "$gopt_with_pythia8_lib/libpythia8.so";
  my $filedylib = "$gopt_with_pythia8_lib/libpythia8.dylib";
  if(! -e $fileso && ! -e $filedylib) {
     print "*** Error *** You need to specify the path to PYTHIA8 library using --with-pythia8-lib=/some/path/\n";
     print "*** Error *** Otherwise, you should --disable-pythia8\n\n";
     exit 1;
  }
}

# If --enable-pythia8 was set then the full path to the PYTHIA8 includes must be specified
#
my $gopt_with_pythia8_inc = "";
if($gopt_enable_pythia8 eq "YES") {
  if(($match = grep(/--with-pythia8-inc/i, @ARGV)) > 0) {
    $options=~m/--with-pythia8-inc=(\S*)/i;
    $gopt_with_pythia8_inc = $1;
  }
  if(! -d $gopt_with_pythia8_inc)  {
    print "\n*** Warning *** PYTHIA8 has been enabled but you didn't specify the PYTHIA8 include path \n";
  }
  # if it was not set, try to pick it up from the environment
  if($gopt_with_pythia8_inc eq "" && defined $ENV{'PYTHIA8_INC'}) {
     $gopt_with_pythia8_inc = $ENV{'PYTHIA8_INC'};
     print "The \$PHTHIA8_INC env var is defined. I will pick that and use --with-pythia8-inc=$gopt_with_pythia8_inc\n";
  }
  # if it still not set, try autodetecting it
  if(! -d $gopt_with_pythia8_inc && $auto_detect)  {
    print "Auto-detecting the PYTHIA8 include path...\n";
    $matched = auto_detect("Pythia.h","Pythia8/Pythia.h");
    print "$gopt_with_pythia8_inc  \n";
    if( $matched=~m/(\S*)\/Pythia8\/Pythia.h/i ) {
       $gopt_with_pythia8_inc = $1;
    }
    print "Setting --with-pythia8-inc=$gopt_with_pythia8_inc\n";
  }
  # check
  my $file = "$gopt_with_pythia8_inc/Pythia8/Pythia.h";
  if(! -e $file) {
     print "*** Error *** You need to specify the PYTHIA8 includes path using --with-pythia8-inc=/some/path/\n";
     print "*** Error *** Otherwise, you should --disable-pythia8\n\n";
     exit 1;
  }
}

# ------------------------------------------------
# LHAPDF5 paths
# ------------------------------------------------

# If --enable-lhapdf5 was set then the full path to the LHAPDF5 library must be specified
#
my $gopt_with_lhapdf5_lib = "";
if($gopt_enable_lhapdf5 eq "YES") {
  if(($match = grep(/--with-lhapdf5-lib/i, @ARGV)) > 0) {
    $options=~m/--with-lhapdf5-lib=(\S*)/i;
    $gopt_with_lhapdf5_lib = $1;
  }
  if(! -d $gopt_with_lhapdf5_lib)  {
    print "\n*** Warning *** LHAPDF5 has been enabled but you didn't specify the LHAPDF5 library path \n";
  }
  # if it was not set, try to pick it up from the environment
  if($gopt_with_lhapdf5_lib eq "" && defined $ENV{'LHAPDF5_LIB'}) {
<<<<<<< HEAD
    $gopt_with_lhapdf5_lib = $ENV{'LHAPDF5_LIB'};
    print "The \$LHAPDF5_LIB env var is defined. I will pick that and use --with-lhapdf5-lib=$gopt_with_lhapdf5_lib\n";
=======
     $gopt_with_lhapdf5_lib = $ENV{'LHAPDF5_LIB'};
     print "The \$LHAPDF5_LIB env var is defined. I will pick that and use --with-lhapdf5-lib=$gopt_with_lhapdf5_lib\n";
>>>>>>> 748b0a57
  }
  # if it still not set, try autodetecting it
  if(! -d $gopt_with_lhapdf5_lib && $auto_detect)  {
    print "Auto-detecting LHAPDF5 library path...\n";
    $matched = auto_detect("libLHAPDF.a");
    if( $matched=~m/(\S*)\/libLHAPDF.a/i ) {
      $gopt_with_lhapdf5_lib = $1;
    }
    print "Setting --with-lhapdf5-lib=$gopt_with_lhapdf5_lib\n";
  }
  # check
  my $fileso    = "$gopt_with_lhapdf5_lib/libLHAPDF.so";
  my $filedylib = "$gopt_with_lhapdf5_lib/libLHAPDF.dylib";
  if(! -e $fileso && ! -e $filedylib) {
    print "*** Error *** You need to specify the path to LHAPDF5 library using --with-lhapdf5-lib=/some/path/\n";
    print "*** Error *** Otherwise, you should --disable-lhapdf5\n\n";
    exit 1;
  }
}

# If --enable-lhapdf5 was set then the full path to the LHAPDF5 includes must be specified
#
my $gopt_with_lhapdf5_inc = "";
if($gopt_enable_lhapdf5 eq "YES") {
  if(($match = grep(/--with-lhapdf5-inc/i, @ARGV)) > 0) {
    $options=~m/--with-lhapdf5-inc=(\S*)/i;
    $gopt_with_lhapdf5_inc = $1;
  }
  if(! -d $gopt_with_lhapdf5_inc)  {
    print "\n*** Warning *** LHAPDF5 has been enabled but you didn't specify the LHAPDF5 include path \n";
  }
  # if it was not set, try to pick it up from the environment
  if($gopt_with_lhapdf5_inc eq "" && defined $ENV{'LHAPDF5_INC'}) {
<<<<<<< HEAD
    $gopt_with_lhapdf5_inc = $ENV{'LHAPDF5_INC'};
    print "The \$LHAPDF5_INC env var is defined. I will pick that and use --with-lhapdf5-inc=$gopt_with_lhapdf5_inc\n";
=======
     $gopt_with_lhapdf5_inc = $ENV{'LHAPDF5_INC'};
     print "The \$LHAPDF5_INC env var is defined. I will pick that and use --with-lhapdf5-inc=$gopt_with_lhapdf5_inc\n";
>>>>>>> 748b0a57
  }
  # if it still not set, try autodetecting it
  if(! -d $gopt_with_lhapdf5_inc && $auto_detect)  {
    print "Auto-detecting the LHAPDF5 include path...\n";
    $matched = auto_detect("LHAPDF.h","LHAPDF/LHAPDF.h");
    print "$gopt_with_lhapdf5_inc  \n";
    if( $matched=~m/(\S*)\/LHAPDF\/LHAPDF.h/i ) {
      $gopt_with_lhapdf5_inc = $1;
    }
    print "Setting --with-lhapdf5-inc=$gopt_with_lhapdf5_inc\n";
  }
  # check
  my $file = "$gopt_with_lhapdf5_inc/LHAPDF/LHAPDF.h";
  if(! -e $file) {
    print "*** Error *** You need to specify the LHAPDF5 includes path using --with-lhapdf5-inc=/some/path/\n";
    print "*** Error *** Otherwise, you should --disable-lhapdf5\n\n";
    exit 1;
  }
}

# ------------------------------------------------
# LHAPDF6 paths
# ------------------------------------------------

# If --enable-lhapdf6 was set then the full path to the LHAPDF6 library must be specified
#
my $gopt_with_lhapdf6_lib = "";
if($gopt_enable_lhapdf6 eq "YES") {
  if(($match = grep(/--with-lhapdf6-lib/i, @ARGV)) > 0) {
    $options=~m/--with-lhapdf6-lib=(\S*)/i;
    $gopt_with_lhapdf6_lib = $1;
  }
  if(! -d $gopt_with_lhapdf6_lib)  {
    print "\n*** Warning *** LHAPDF6 has been enabled but you didn't specify the LHAPDF6 library path \n";
  }
  # if it was not set, try to pick it up from the environment
  if($gopt_with_lhapdf6_lib eq "" && defined $ENV{'LHAPDF6_LIB'}) {
<<<<<<< HEAD
    $gopt_with_lhapdf6_lib = $ENV{'LHAPDF6_LIB'};
    print "The \$LHAPDF6_LIB env var is defined. I will pick that and use --with-lhapdf6-lib=$gopt_with_lhapdf6_lib\n";
=======
     $gopt_with_lhapdf6_lib = $ENV{'LHAPDF6_LIB'};
     print "The \$LHAPDF6_LIB env var is defined. I will pick that and use --with-lhapdf6-lib=$gopt_with_lhapdf6_lib\n";
>>>>>>> 748b0a57
  }
  # if it still not set, try autodetecting it
  if(! -d $gopt_with_lhapdf6_lib && $auto_detect)  {
    print "Auto-detecting LHAPDF6 library path...\n";
    $matched = auto_detect("libLHAPDF.a");
    if( $matched=~m/(\S*)\/libLHAPDF.a/i ) {
      $gopt_with_lhapdf6_lib = $1;
    }
    print "Setting --with-lhapdf6-inc=$gopt_with_lhapdf6_lib\n";
  }
  # check
  my $fileso    = "$gopt_with_lhapdf6_lib/libLHAPDF.so";
  my $filedylib = "$gopt_with_lhapdf6_lib/libLHAPDF.dylib";
  if(! -e $fileso && ! -e $filedylib) {
    print "*** Error *** You need to specify the path to LHAPDF6 library using --with-lhapdf6-lib=/some/path/\n";
    print "*** Error *** Otherwise, you should --disable-lhapdf6\n\n";
    exit 1;
  }
}

# If --enable-lhapdf6 was set then the full path to the LHAPDF6 includes must be specified
#
my $gopt_with_lhapdf6_inc = "";
if($gopt_enable_lhapdf6 eq "YES") {
  if(($match = grep(/--with-lhapdf6-inc/i, @ARGV)) > 0) {
    $options=~m/--with-lhapdf6-inc=(\S*)/i;
    $gopt_with_lhapdf6_inc = $1;
  }
  if(! -d $gopt_with_lhapdf6_inc)  {
    print "\n*** Warning *** LHAPDF6 has been enabled but you didn't specify the LHAPDF6 include path \n";
  }
  # if it was not set, try to pick it up from the environment
  if($gopt_with_lhapdf6_inc eq "" && defined $ENV{'LHAPDF6_INC'}) {
<<<<<<< HEAD
    $gopt_with_lhapdf6_inc = $ENV{'LHAPDF6_INC'};
    print "The \$LHAPDF6_INC env var is defined. I will pick that and use --with-lhapdf6-inc=$gopt_with_lhapdf6_inc\n";
=======
     $gopt_with_lhapdf6_inc = $ENV{'LHAPDF6_INC'};
     print "The \$LHAPDF6_INC env var is defined. I will pick that and use --with-lhapdf6-inc=$gopt_with_lhapdf6_inc\n";
>>>>>>> 748b0a57
  }
  # if it still not set, try autodetecting it
  if(! -d $gopt_with_lhapdf6_inc && $auto_detect)  {
    print "Auto-detecting the LHAPDF6 include path...\n";
    $matched = auto_detect("LHAPDF.h","LHAPDF/LHAPDF.h");
    print "$gopt_with_lhapdf6_inc  \n";
    if( $matched=~m/(\S*)\/LHAPDF\/LHAPDF.h/i ) {
      $gopt_with_lhapdf6_inc = $1;
    }
    print "Setting --with-lhapdf6-inc=$gopt_with_lhapdf6_inc\n";
  }
  # check
  my $file = "$gopt_with_lhapdf6_inc/LHAPDF/LHAPDF.h";
  if(! -e $file) {
    print "*** Error *** You need to specify the LHAPDF6 includes path using --with-lhapdf6-inc=/some/path/\n";
    print "*** Error *** Otherwise, you should --disable-lhapdf6\n\n";
    exit 1;
  }
}

<<<<<<< HEAD
# Get pythia6 library path
#
my $gopt_with_pythia6_lib = "";
if($options=~m/--with-pythia6=\S*/i) {
  print "*** Error *** Note that the option --with-pythia6 has been renamed to --with-pythia6-lib \n";
  print "*** Error *** Please see './configure --help' for all config option updates \n\n";
  exit 1;
}
if($options=~m/--with-pythia6-lib=(\S*)/i) {
  $gopt_with_pythia6_lib = $1;
} else {
  print "\n*** Warning *** You didn't specify the PYTHIA6 path \n";
}
# if it was not set, try to pick it up from the environment
if(! -d $gopt_with_pythia6_lib && defined $ENV{'PYTHIA6'}) {
  $gopt_with_pythia6_lib = $ENV{'PYTHIA6'};
  print "The \$PYTHIA6 env var is defined. I will pick that and set --with-pythia6-lib=$gopt_with_pythia6_lib\n";
}
# if it still not set, try autodetecting it
if(! -d $gopt_with_pythia6_lib && $auto_detect) {
  print "Auto-detecting the PYTHIA6 path...\n";
  $matched = auto_detect("libPythia6*");
  if( $matched=~m/(\S*)\/libPythia6\S*/i ) {
    $gopt_with_pythia6_lib = $1;
  }
  print "Setting --with-pythia6-lib=$gopt_with_pythia6_lib\n";
}
if(! -d $gopt_with_pythia6_lib) {
  print "*** Error *** Could not locate the PYTHIA6 library path. Please specify it using --with-pythia6=/some/path/\n\n";
  exit 1;
}

# Get libxml2 and log4cpp include and library paths
#
=======
# ------------------------------------------------
# LIBXML2 paths
# ------------------------------------------------
>>>>>>> 748b0a57

my $gopt_with_libxml2_inc = "";
my $gopt_with_libxml2_lib = "";

#
# --with-libxml2-inc=
#
if($options=~m/--with-libxml2-inc=(\S*)/i) {
  $gopt_with_libxml2_inc = $1;
}
if(! -d $gopt_with_libxml2_inc && $auto_detect)  {
  print "\n*** Warning *** You didn't specify the libxml2 include path \n";
  print "Auto-detecting...\n";
  $matched = auto_detect("xmlmemory.h");
  if( $matched=~m/(\S*)\/libxml\/xmlmemory.h/i ) {
    $gopt_with_libxml2_inc = $1;
  }
  print "Setting --with-libxml2-inc=$gopt_with_libxml2_inc\n";
}
if(! -d $gopt_with_libxml2_inc) {
  print "*** Error *** You need to specify the libxml2 include path using --with-libxml2-inc=/some/path/\n\n";
  exit 1;
}

#
# --with-libxml2-lib=
#
if($options=~m/--with-libxml2-lib=(\S*)/i) {
  $gopt_with_libxml2_lib = $1;
}
if(! -d $gopt_with_libxml2_lib && $auto_detect)  {
  print "\n*** Warning *** You didn't specify the libxml2 library path \n";
  print "Auto-detecting...\n";
  $matched = auto_detect("libxml2.*");
  if( $matched=~m/(\S*)\/libxml2\S*/i ) {
    $gopt_with_libxml2_lib = $1;
  }
  print "Setting --with-libxml2-lib=$gopt_with_libxml2_lib\n";
}
if(! -d $gopt_with_libxml2_lib) {
  print "*** Error *** You need to specify the libxml2 library path using --with-libxml2-lib=/some/path/\n\n";
  exit 1;
}

# ------------------------------------------------
# LOG4CPP paths
# ------------------------------------------------

my $gopt_with_log4cpp_inc = "";
my $gopt_with_log4cpp_lib = "";

#
# --with-log4cpp-inc=
#
if($options=~m/--with-log4cpp-inc=(\S*)/i) {
  $gopt_with_log4cpp_inc = $1;
}
if(! -d $gopt_with_log4cpp_inc && $auto_detect)  {
  print "\n*** Warning *** You didn't specify the log4cpp include path \n";
  print "Auto-detecting...\n";
  $matched = auto_detect("OstreamAppender.hh");
  if( $matched=~m/(\S*)\/log4cpp\/OstreamAppender.hh/i ) {
    $gopt_with_log4cpp_inc = $1;
  }
  print "Setting --with-log4cpp-inc=$gopt_with_log4cpp_inc\n";
}
if(! -d $gopt_with_log4cpp_inc) {
  print "*** Error *** You need to specify the log4cpp include path using --with-log4cpp-inc=/some/path/\n\n";
  exit 1;
}

#
# --with-log4cpp-lib=
#
if($options=~m/--with-log4cpp-lib=(\S*)/i) {
  $gopt_with_log4cpp_lib = $1;
}
if(! -d $gopt_with_log4cpp_lib && $auto_detect)  {
  print "\n*** Warning *** You didn't specify the log4cpp library path \n";
  print "Auto-detecting...\n";
  $matched = auto_detect("liblog4cpp.*");
  if( $matched=~m/(\S*)\/liblog4cpp\S*/i ) {
    $gopt_with_log4cpp_lib = $1;
  }
  print "Setting --with-log4cpp-lib=$gopt_with_log4cpp_lib\n";
}
if(! -d $gopt_with_log4cpp_lib) {
  print "*** Error *** You need to specify the log4cpp library path using --with-log4cpp-lib=/some/path/\n\n";
  exit 1;
}

<<<<<<< HEAD
# If --enable-incl was set then the full path to the INCL library must be specified
my $gopt_with_incl_lib = "";
if($gopt_enable_incl eq "YES") {
  if(($match = grep(/--with-incl-lib/i, @ARGV)) > 0) {
    $options=~m/--with-incl-lib=(\S*)/i;
    $gopt_with_incl_lib = $1;
  }
  if(! -d $gopt_with_incl_lib)  {
    print "\n*** Warning *** INCL has been enabled but you didn't specify the INCL library path \n";
  }
  # if it was not set, try to pick it up from the environment
  if($gopt_with_incl_lib eq "" && defined $ENV{'INCL_LIB'}) {
    $gopt_with_incl_lib = $ENV{'INCL_LIB'};
    print "The \$INCL_LIB env var is defined. I will pick that and use --with-incl-lib=$gopt_with_incl_lib\n";
  }

  # check
  my $fileso    = "$gopt_with_incl_lib/libINCL_Physics.so";
  my $filea = "$gopt_with_incl_lib/libINCL_Physics.a";
  if(! -e $fileso && ! -e $filea) {
    print "*** Error *** You need to specify the path to libINCL_Physics using --with-incl-lib=/some/path/\n";
    print "*** Error *** Otherwise, you should --disable-incl\n\n";
    exit 1;
  }
}

# If --enable-incl was set then the full path to the INCL includes must be specified
my $gopt_with_incl_inc = "";
if($gopt_enable_incl eq "YES") {
  if(($match = grep(/--with-incl-inc/i, @ARGV)) > 0) {
    $options=~m/--with-incl-inc=(\S*)/i;
    $gopt_with_incl_inc = $1;
  }
  if(! -d $gopt_with_incl_inc)  {
    print "\n*** Warning *** INCL has been enabled but you didn't specify the INCL includes path \n";
  }
  # if it was not set, try to pick it up from the environment
  if($gopt_with_incl_inc eq "" && defined $ENV{'INCL_INC'}) {
    $gopt_with_incl_inc = $ENV{'INCL_INC'};
    print "The \$INCL_INC env var is defined. I will pick that and use --with-incl-inc=$gopt_with_incl_inc\n";
  }

  # check
  my $file = "$gopt_with_incl_inc/G4INCLCascade.hh";
  if(! -e $file) {
    print "*** Error *** You need to specify the path to G4INCLCascade.hh using --with-incl-inc=/some/path/\n";
    print "*** Error *** Otherwise, you should --disable-incl\n\n";
=======
# ------------------------------------------------
# libgfortran path
# ------------------------------------------------

my $gopt_with_gfortran_lib = "";

if($gopt_enable_gfortran eq "YES") {

  if($options=~m/--with-gfortran-lib=(\S*)/i) {
    $gopt_with_gfortran_lib = $1;
  }
  if(! -d $gopt_with_gfortran_lib && $auto_detect)  {
    print "\n*** Warning *** You didn't specify the gfortran library path \n";
    print "Auto-detecting...\n";
    $matched = auto_detect("libgfortran.*");
    if( $matched=~m/(\S*)\/libgfortran\S*/i ) {
       $gopt_with_gfortran_lib = $1;
    }
    print "Setting --with-gfortran-lib=$gopt_with_gfortran_lib\n";
  }
  if(! -d $gopt_with_gfortran_lib) {
    print "*** Error *** You need to specify the gfortran library path using --with-gfortran-lib=/some/path/\n\n";
>>>>>>> 748b0a57
    exit 1;
  }
}

<<<<<<< HEAD
# If --enable-incl was set then the full path to the boost library must also be specified
my $gopt_with_boost_lib = "";
if($gopt_enable_incl eq "YES") {
  if(($match = grep(/--with-boost-lib/i, @ARGV)) > 0) {
    $options=~m/--with-boost-lib=(\S*)/i;
    $gopt_with_boost_lib = $1;
  }
  if(! -d $gopt_with_boost_lib)  {
    print "\n*** Warning *** INCL has been enabled but you didn't specify the boost library path \n";
  }
  # if it was not set, try to pick it up from the environment
  if($gopt_with_boost_lib eq "" && defined $ENV{'BOOST_LIB'}) {
    $gopt_with_boost_lib = $ENV{'BOOST_LIB'};
    print "The \$BOOST_LIB env var is defined. I will pick that and use --with-boost-lib=$gopt_with_boost_lib\n";
  }

  # check
  my $fileso = "$gopt_with_boost_lib/libboost_program_options-mt.so";
  my $filea  = "$gopt_with_boost_lib/libboost_program_options-mt.a";
  if(! -e $fileso && ! -e $filea) {
    print "*** Error *** You need to specify the path to libboost_program_options-mt.so using --with-boost-lib=/some/path/\n";
    print "*** Error *** Otherwise, you should --disable-incl\n\n";
    exit 1;
  }
}

# If --enable-incl was set then the full path to the boost includes must also be specified
my $gopt_with_boost_inc = "";
if($gopt_enable_incl eq "YES") {
  if(($match = grep(/--with-boost-inc/i, @ARGV)) > 0) {
    $options=~m/--with-boost-inc=(\S*)/i;
    $gopt_with_boost_inc = $1;
  }
  if(! -d $gopt_with_boost_inc)  {
    print "\n*** Warning *** INCL has been enabled but you didn't specify the boost includes path \n";
  }
  # if it was not set, try to pick it up from the environment
  if($gopt_with_boost_inc eq "" && defined $ENV{'BOOST_INC'}) {
    $gopt_with_boost_inc = $ENV{'BOOST_INC'};
    print "The \$BOOST_INC env var is defined. I will pick that and use --with-boost-inc=$gopt_with_boost_inc\n";
  }

  # check
  my $file = "$gopt_with_boost_inc/boost/program_options.hpp";
  if(! -e $file) {
    print "*** Error *** You need to specify the path to boost/program_options.hpp using --with-boost-inc=/some/path/\n";
    print "*** Error *** Otherwise, you should --disable-incl\n\n";
=======
# ------------------------------------------------
# libg2c path
# ------------------------------------------------

my $gopt_with_g2c_lib = "";

if($gopt_enable_g2c eq "YES") {

  if($options=~m/--with-g2c-lib=(\S*)/i) {
    $gopt_with_g2c_lib = $1;
  }
  if(! -d $gopt_with_g2c_lib && $auto_detect)  {
    print "\n*** Warning *** You didn't specify the g2c library path \n";
    print "Auto-detecting...\n";
    $matched = auto_detect("libg2c.*");
    if( $matched=~m/(\S*)\/libg2c\S*/i ) {
       $gopt_with_g2c_lib = $1;
    }
    print "Setting --with-g2c-lib=$gopt_with_g2c_lib\n";
  }
  if(! -d $gopt_with_g2c_lib) {
    print "*** Error *** You need to specify the g2c library path using --with-g2c-lib=/some/path/\n\n";
>>>>>>> 748b0a57
    exit 1;
  }
}

<<<<<<< HEAD
# If --enable-geant4 was set then the full path to the Geant4 libraries must be specified
#
my $gopt_with_geant4_lib = "";
if($gopt_enable_geant4_interface eq "YES") {
  if(($match = grep(/--with-geant4-lib/i, @ARGV)) > 0) {
    $options=~m/--with-geant4-lib=(\S*)/i;
    $gopt_with_geant4_lib = $1;
  }
  if(! -d $gopt_with_geant4_lib)  {
    print "\n*** Warning *** Geant4 has been enabled but you didn't specify the Geant4 library path \n";
  }
  # if it was not set, try to pick it up from the environment
  if($gopt_with_geant4_lib eq "" && defined $ENV{'GEANT4_LIB'}) {
     $gopt_with_geant4_lib = $ENV{'GEANT4_LIB'};
     print "The \$GEANT4_LIB env var is defined. I will pick that and use --with-geant4-lib=$gopt_with_geant4_lib\n";
  }
  # if it still not set, try autodetecting it
  if(! -d $gopt_with_geant4_lib && $auto_detect)  {
    print "Auto-detecting GEANT4 library path...\n";
    $matched = auto_detect("libG4processes.so");
    if( $matched=~m/(\S*)\/libG4processes.so/i ) {
       $gopt_with_geant4_lib = $1;
    }
    print "Setting --with-geant4-inc=$gopt_with_geant4_lib\n";
  }
  # check
  my $fileso    = "$gopt_with_geant4_lib/libG4processes.so";
  my $filedylib = "$gopt_with_geant4_lib/libG4processes.dylib";
  if(! -e $fileso && ! -e $filedylib) {
     print "*** Error *** You need to specify the path to GEANT4 library using --with-geant4-lib=/some/path/\n";
     print "*** Error *** Otherwise, you should --disable-geant4\n\n";
     exit 1;
  }
}

# If --enable-geant4 was set then the full path to the GEANT4 includes must be specified
#
my $gopt_with_geant4_inc = "";
if($gopt_enable_geant4_interface eq "YES") {
  if(($match = grep(/--with-geant4-inc/i, @ARGV)) > 0) {
    $options=~m/--with-geant4-inc=(\S*)/i;
    $gopt_with_geant4_inc = $1;
  }
  if(! -d $gopt_with_geant4_inc)  {
    print "\n*** Warning *** GEANT4 has been enabled but you didn't specify the GEANT4 include path \n";
  }
  # if it was not set, try to pick it up from the environment
  if($gopt_with_geant4_inc eq "" && defined $ENV{'GEANT4_INC'}) {
     $gopt_with_geant4_inc = $ENV{'GEANT4_INC'};
     print "The \$GEANT4_INC env var is defined. I will pick that and use --with-geant4-inc=$gopt_with_geant4_inc\n";
  }
  # if it still not set, try autodetecting it
  if(! -d $gopt_with_geant4_inc && $auto_detect)  {
    print "Auto-detecting the GEANT4 include path...\n";
    $matched = auto_detect("G4Run.hh","Geant4/G4Run.hh");
    print "$gopt_with_geant4_inc  \n";
    if( $matched=~m/(\S*)\/Geant4\/G4Run.hh/i ) {
       $gopt_with_geant4_inc = $1;
    }
    print "Setting --with-geant4-inc=$gopt_with_geant4_inc\n";
  }
  # check
  my $file = "$gopt_with_geant4_inc/Geant4/G4Run.hh";
  if(! -e $file) {
     print "*** Error *** You need to specify the GEANT4 includes path using --with-geant4-inc=/some/path/\n";
     print "*** Error *** Otherwise, you should --disable-geant4\n\n";
     exit 1;
  }
}


#Save config options
=======
# Save config options
#
print MKCONF "GOPT_ENABLE_PYTHIA8=$gopt_enable_pythia8\n";
>>>>>>> 748b0a57
print MKCONF "GOPT_ENABLE_LHAPDF5=$gopt_enable_lhapdf5\n";
print MKCONF "GOPT_ENABLE_LHAPDF6=$gopt_enable_lhapdf6\n";
print MKCONF "GOPT_ENABLE_FLUX_DRIVERS=$gopt_enable_flux_drivers\n";
print MKCONF "GOPT_ENABLE_GEOM_DRIVERS=$gopt_enable_geom_drivers\n";
print MKCONF "GOPT_ENABLE_T2K=$gopt_enable_t2k\n";
print MKCONF "GOPT_ENABLE_FNAL=$gopt_enable_fnal\n";
print MKCONF "GOPT_ENABLE_ATMO=$gopt_enable_atmo\n";
print MKCONF "GOPT_ENABLE_NUCLEON_DECAY=$gopt_enable_nucleon_decay\n";
print MKCONF "GOPT_ENABLE_NNBAR_OSCILLATION=$gopt_enable_nnbar_oscillation\n";
print MKCONF "GOPT_ENABLE_BOOSTED_DARK_MATTER=$gopt_enable_boosted_dark_mat\n";
print MKCONF "GOPT_ENABLE_MASTERCLASS=$gopt_enable_masterclass\n";
print MKCONF "GOPT_ENABLE_TEST=$gopt_enable_test\n";
<<<<<<< HEAD
print MKCONF "GOPT_ENABLE_PROFILER=$gopt_enable_profiler\n";
print MKCONF "GOPT_ENABLE_DOXYGEN_DOC=$gopt_enable_doxygen_doc\n";
print MKCONF "GOPT_ENABLE_DYLIBVERSION=$gopt_enable_dylibversion\n";
print MKCONF "GOPT_ENABLE_LOW_LEVEL_MESG=$gopt_enable_lowlevel_mesg\n";
print MKCONF "GOPT_ENABLE_INCL=$gopt_enable_incl\n";
print MKCONF "GOPT_ENABLE_GEANT4_INTERFACE=$gopt_enable_geant4_interface\n";
=======
print MKCONF "GOPT_ENABLE_DYLIBVERSION=$gopt_enable_dylibversion\n";
print MKCONF "GOPT_ENABLE_LOW_LEVEL_MESG=$gopt_enable_lowlevel_mesg\n";
print MKCONF "GOPT_ENABLE_PROFILER=$gopt_enable_profiler\n";
print MKCONF "GOPT_ENABLE_DOXYGEN_DOC=$gopt_enable_doxygen_doc\n";
print MKCONF "GOPT_ENABLE_GFORTRAN=$gopt_enable_gfortran\n";
print MKCONF "GOPT_ENABLE_G2C=$gopt_enable_g2c\n";
>>>>>>> 748b0a57
print MKCONF "GOPT_WITH_COMPILER=$gopt_with_compiler\n";
print MKCONF "GOPT_WITH_CXX_DEBUG_FLAG=$gopt_with_cxx_debug_flag\n";
print MKCONF "GOPT_WITH_CXX_OPTIMIZ_FLAG=-$gopt_with_cxx_optimiz_flag\n";
print MKCONF "GOPT_WITH_PROFILER_LIB=$gopt_with_profiler_lib\n";
print MKCONF "GOPT_WITH_DOXYGEN_PATH=$gopt_with_doxygen_path\n";
print MKCONF "GOPT_WITH_PYTHIA6_LIB=$gopt_with_pythia6_lib\n";
print MKCONF "GOPT_WITH_PYTHIA8_LIB=$gopt_with_pythia8_lib\n";
print MKCONF "GOPT_WITH_PYTHIA8_INC=$gopt_with_pythia8_inc\n";
print MKCONF "GOPT_WITH_LHAPDF5_LIB=$gopt_with_lhapdf5_lib\n";
print MKCONF "GOPT_WITH_LHAPDF5_INC=$gopt_with_lhapdf5_inc\n";
print MKCONF "GOPT_WITH_LHAPDF6_LIB=$gopt_with_lhapdf6_lib\n";
print MKCONF "GOPT_WITH_LHAPDF6_INC=$gopt_with_lhapdf6_inc\n";
print MKCONF "GOPT_WITH_LIBXML2_INC=$gopt_with_libxml2_inc\n";
print MKCONF "GOPT_WITH_LIBXML2_LIB=$gopt_with_libxml2_lib\n";
print MKCONF "GOPT_WITH_LOG4CPP_INC=$gopt_with_log4cpp_inc\n";
print MKCONF "GOPT_WITH_LOG4CPP_LIB=$gopt_with_log4cpp_lib\n";
<<<<<<< HEAD
print MKCONF "GOPT_WITH_INCL_INC=$gopt_with_incl_inc\n";
print MKCONF "GOPT_WITH_INCL_LIB=$gopt_with_incl_lib\n";
print MKCONF "GOPT_WITH_BOOST_INC=$gopt_with_boost_inc\n";
print MKCONF "GOPT_WITH_BOOST_LIB=$gopt_with_boost_lib\n";
print MKCONF "GOPT_WITH_GEANT4_INC=$gopt_with_geant4_inc\n";
print MKCONF "GOPT_WITH_GEANT4_LIB=$gopt_with_geant4_lib\n";
=======
print MKCONF "GOPT_WITH_GFORTRAN_LIB=$gopt_with_gfortran_lib\n";
print MKCONF "GOPT_WITH_G2C_LIB=$gopt_with_g2c_lib\n";

>>>>>>> 748b0a57
close(MKCONF);

print "\nYour input configuration options were: @ARGV";
if($#ARGV < 0) { print "(none)" };
print "\n\n";

if(-e $MKCONF_FILE) {
  print "The $MKCONF_FILE file has been succesfully generated! \n";
  print "The following config options were set: \n";

  open(MKCONFR, "<$MKCONF_FILE") or die("Can not read back the $GENIE/src/make/Make.config!");
  @make_conf=<MKCONFR>;
  close(MKCONFR);
# print "@make_conf\n" unless ;
<<<<<<< HEAD
foreach $setting (@make_conf) {
  chomp($setting);
  if ($setting=~m/\=/) {print "  $setting\n";}
}
=======
  foreach $setting (@make_conf) {
    chomp($setting);
    if ($setting=~m/\=/) {print "  $setting\n";}
  }
>>>>>>> 748b0a57

  # Copy only the enable/disable options, excluding paths, in a separate file for genie-config.
  # This is needed for FNAL relocatable releases.
  system("cat $MKCONF_FILE | grep GOPT_ENABLE_ > $MKCONF_FILE\_no_paths");

  print "\n";
  print "*** To continue building GENIE type: make ";
  # Warning for SRT users
  if(defined $ENV{'SRT_ENV_SET'}) {
    print "(Don't forget to 'srt_setup --unsetup' first)";
  }
  print "\n\n";

  exit 0;
}

sub auto_detect {

  # First place to look when autodetecting is in the directories in LD_LIBRARY_PATH
  my @libdirs = ( );
  push (@libdirs,split(":",$ENV{LD_LIBRARY_PATH}))    if defined $ENV{LD_LIBRARY_PATH};
  push (@libdirs,split(":",$ENV{DYLD_LIBRARY_PATH}))  if defined $ENV{DYLD_LIBRARY_PATH}; #and the mac equivalent
  my @search_dir = ();
  foreach my $libdir (unique_entries(@libdirs)) {
    chomp($libdir);
    if (not $libdir) {next;}
    push (@search_dir, $libdir); # Append the LD library path directory
    @pathdirs = split("/",$libdir);
    $lastdir = pop(@pathdirs);
    $basedir = join("/",@pathdirs);
    if ($lastdir =~ m/lib/) {# If the LD_LIBRARY_PATH has "lib" in it, append "../include"
<<<<<<< HEAD
    push (@search_dir, $basedir."/include");
  }
}
  push (@search_dir,"/usr");                        # Add usr
  push (@search_dir,"/lib");                        # Add opt
  push (@search_dir,"/opt");                        # Add opt
=======
      push (@search_dir, $basedir."/include");
    }
  }
  # and standard search paths
  push (@search_dir,"/usr");
  push (@search_dir,"/lib");
  push (@search_dir,"/opt");
  push (@search_dir,"/hep");
  push (@search_dir,"/Applications/Xcode.app/Contents/Developer/Platforms/MacOSX.platform/Developer/SDKs/");
>>>>>>> 748b0a57
  push (@search_dir,"$ENV{'HOME'}")
                 if defined $ENV{'HOME'};          # add $HOME
  push (@search_dir,"/hep");                       # add where I add ext apps in my mac book air
  push (@search_dir,"$ENV{'RSD_TOP_DIR'}")
                 if defined $ENV{'RSD_TOP_DIR'};   # add where RSD puts ext supporting libs

  @search_dir = unique_entries(@search_dir); # Search each dir only once

  $search_file = shift;
  $optional_fullpath_substr = shift; # extra help in locating the correct file

  $optional_fullpath_substr = "" unless defined $optional_fullpath_substr;

  foreach(@search_dir) {
   $curr_dir = $_;
   if(! -d $curr_dir) {next;}
   @matches = `find $curr_dir/ -type f -maxdepth 7 -name \"$search_file\" 2> /dev/null | grep \"$optional_fullpath_substr\"`;
   $nmatches = @matches;
   if( $nmatches > 0) { return $matches[0]; }
 }
 return "";
}

# Get unique entries in an array
sub unique_entries {
  my %seen;
  return grep { !$seen{$_}++ } @_;
}<|MERGE_RESOLUTION|>--- conflicted
+++ resolved
@@ -28,12 +28,10 @@
   print "    nucleon-decay        Nucleon decay simulation                                    default: disabled \n";
   print "    nnbar-oscillation    Simulation of nbar annihilation [n-nbar oscillation]        default: disabled \n";
   print "    boosted-dark-matter  Boosted dark matter simulation                              default: disabled \n";
+  print "    incl                 Interface with INCL++ for nuclear transport                 default: disabled \n";
+  print "    geant4               Interface with Geant4 for nuclear transport                 default: disabled \n";
   print "    masterclass          Enable GENIE neutrino masterclass app                       default: disabled (Experimental) \n";
   print "    test                 Build test programs                                         default: disabled \n";
-<<<<<<< HEAD
-  print "    incl                 Build against INCL++                                        default: disabled \n";
-  print "    geant4               Interface with Geant4 for nuclear transport                 default: disabled \n";
-=======
   print "    debug                Adds -g in the compiler options to request debug info       default: disabled \n";
   print "    dylibversion         Adds version number in library names (recommended)          default: enabled  \n";
   print "    lowlevel-mesg        Disable (rather than filter) prolific low level messages    default: disabled \n";
@@ -41,33 +39,12 @@
   print "    doxygen-doc          Generate doxygen documentation at build time                default: disabled \n";
   print "    gfortran             Link against external libraries built with gfortran         default: disabled \n";
   print "    g2c                  Link against external libraries built with g77              default: disabled \n";
->>>>>>> 748b0a57
   print "\n options for 3rd party software, prefix with --with- (eg --with-lhapdf5-lib=/some/path/)\n\n";
   print "    compiler          Compiler to use (any of clang,gcc)                          default: gcc \n";
   print "    optimiz-level     Compiler optimization        any of O,O2,O3,OO,Os / default: O2 \n";
   print "    profiler-lib      Path to profiler library     needed if you --enable-profiler \n";
   print "    doxygen-path      Doxygen binary path          needed if you --enable-doxygen-doc  (if unset: checks for a \$DOXYGENPATH env.var.) \n";
-<<<<<<< HEAD
-  print "    pythia6-lib       PYTHIA6 library path         always needed                       (if unset: checks for a \$PYTHIA6 env.var., then tries to auto-detect it) \n";
-  print "    lhapdf5-inc       Path to LHAPDF5 includes     needed if you --enable-lhapdf5      (if unset: checks for a \$LHAPDF5_INC env.var., then tries to auto-detect it) \n";
-  print "    lhapdf5-lib       Path to LHAPDF5 libraries    needed if you --enable-lhapdf5      (if unset: checks for a \$LHAPDF5_INC env.var.. then tries to auto-detect it) \n";
-  print "    lhapdf6-inc       Path to LHAPDF6 includes     needed if you --enable-lhapdf6      (if unset: checks for a \$LHAPDF6_INC env.var., then tries to auto-detect it) \n";
-  print "    lhapdf6-lib       Path to LHAPDF6 libraries    needed if you --enable-lhapdf6      (if unset: checks for a \$LHAPDF6_INC env.var.. then tries to auto-detect it) \n";
-  print "    libxml2-inc       Path to libxml2 includes     always needed                       (if unset: tries to auto-detect it) \n";
-  print "    libxml2-lib       Path to libxml2 library      always needed                       (if unset: tries to auto-detect it) \n";
-  print "    log4cpp-inc       Path to log4cpp includes     always needed                       (if unset: tries to auto-detect it) \n";
-  print "    log4cpp-lib       Path to log4cpp library      always needed                       (if unset: tries to auto-detect it) \n";
-
-  print "    incl-inc          Path to INCL++ includes      needed if you --enable-incl         (if unset: tries to auto-detect it) \n";
-  print "    incl-lib          Path to INCL++ library       needed if you --enable-incl         (if unset: tries to auto-detect it) \n";
-  print "    boost-inc         Path to boost includes       needed if you --enable-incl         (if unset: tries to auto-detect it) \n";
-  print "    boost-lib         Path to boost library        needed if you --enable-incl         (if unset: tries to auto-detect it) \n";
-
-  print "    geant4-inc        Path to geant4 includes      needed if you --enable-geant4       (if unset: checks for a \$GEANT4_INC env.var.. then tries to auto-detect it) \n";
-  print "    geant4-lib        Path to geant4 library       needed if you --enable-geant4       (if unset: checks for a \$GEANT4_INC env.var.. then tries to auto-detect it) \n";
-
-  print "\nIf the printout was too long then pipe it through a pager, eg: \n";
-=======
+
   print "    pythia6-lib       PYTHIA6 libraries path       always needed                       (if unset: checks for a \$PYTHIA6 env.var., then tries to auto-detect it) \n";
   print "    pythia8-inc       PYTHIA8 includes path        needed if you --enable-pythia8      (if unset: checks for a \$PYTHIA8_INC env.var., then tries to auto-detect it) \n";
   print "    pythia8-lib       PYTHIA8 libraries path       needed if you --enable-pythia8      (if unset: checks for a \$PYTHIA8_LIB env.var.. then tries to auto-detect it) \n";
@@ -79,10 +56,15 @@
   print "    libxml2-lib       libxml2 libraries path       always needed                       (if unset: tries to auto-detect it) \n";
   print "    log4cpp-inc       log4cpp includes path        always needed                       (if unset: tries to auto-detect it) \n";
   print "    log4cpp-lib       log4cpp libraries path       always needed                       (if unset: tries to auto-detect it) \n";
+  print "    incl-inc          INCL++ includes path         needed if you --enable-incl         (if unset: tries to auto-detect it) \n";
+  print "    incl-lib          INCL++ library path          needed if you --enable-incl         (if unset: tries to auto-detect it) \n";
+  print "    boost-inc         boost includes path          needed if you --enable-incl         (if unset: tries to auto-detect it) \n";
+  print "    boost-lib         boost library path           needed if you --enable-incl         (if unset: tries to auto-detect it) \n";
+  print "    geant4-inc        Geant4 includes path         needed if you --enable-geant4       (if unset: checks for a \$GEANT4_INC env.var.. then tries to auto-detect it) \n";
+  print "    geant4-lib        Geant4 library path          needed if you --enable-geant4       (if unset: checks for a \$GEANT4_INC env.var.. then tries to auto-detect it) \n";
   print "    gfortran-lib      libgfortran library path     needed if you --enable-gfortran     (if unset: tries to auto-detect it) \n";
   print "    g2c-lib           libg2c library path          needed if you --enable-g2c          (if unset: tries to auto-detect it) \n\n";
   print "If the printout was too long then pipe it through a pager, eg: \n";
->>>>>>> 748b0a57
   print "./configure --help | more \n";
   exit 0;
 }
@@ -115,7 +97,7 @@
 {
   $mathmore_lib = "$ROOTSYS/lib/libMathMore.so";
   if( ! -f $mathmore_lib ) {
-    die ("*** Error *** ROOT needs to be built with GSL/MathMore enabled.");
+     die ("*** Error *** ROOT needs to be built with GSL/MathMore enabled.");
   }
 }
 
@@ -125,7 +107,7 @@
 print "\n";
 $auto_detect = ($?==0) ? 1 : 0;
 if(! $auto_detect) {
-  print "\n*** Warning *** Path auto-detection is turned off. You need the 'find' utility to use that feature\n\n";
+     print "\n*** Warning *** Path auto-detection is turned off. You need the 'find' utility to use that feature\n\n";
 }
 
 # Open Make.config to write configuration options
@@ -150,8 +132,8 @@
   $options=~m/--prefix=(\S*)/i;
   $prefix = $1;
   if( $GENIE eq $prefix ) {
-    print "*** Error *** --prefix can not point to the GENIE top level directory!\n\n";
-    exit 1;
+     print "*** Error *** --prefix can not point to the GENIE top level directory!\n\n";
+     exit 1;
   }
 }
 print MKCONF "GENIE_INSTALLATION_PATH=$prefix\n";
@@ -169,11 +151,9 @@
 my $gopt_enable_nucleon_decay     = "NO";
 my $gopt_enable_nnbar_oscillation = "NO";
 my $gopt_enable_boosted_dark_mat  = "NO";
-my $gopt_enable_masterclass       = "NO";
-<<<<<<< HEAD
 my $gopt_enable_incl              = "NO";
 my $gopt_enable_geant4_interface  = "NO";
-=======
+my $gopt_enable_masterclass       = "NO";
 my $gopt_enable_test              = "NO";
 my $gopt_enable_debug             = "NO";
 my $gopt_enable_dylibversion      = "YES";
@@ -183,7 +163,6 @@
 my $gopt_enable_gfortran          = "NO";
 my $gopt_enable_g2c               = "NO";
 
->>>>>>> 748b0a57
 # Check configure's command line arguments for non-default values
 #
 if(($match = grep(/--enable-pythia8/i,             @ARGV)) > 0) { $gopt_enable_pythia8           = "YES"; }
@@ -199,11 +178,9 @@
 if(($match = grep(/--enable-nucleon-decay/i,       @ARGV)) > 0) { $gopt_enable_nucleon_decay     = "YES"; }
 if(($match = grep(/--enable-nnbar-oscillation/i,   @ARGV)) > 0) { $gopt_enable_nnbar_oscillation = "YES"; }
 if(($match = grep(/--enable-boosted-dark-matter/i, @ARGV)) > 0) { $gopt_enable_boosted_dark_mat  = "YES"; }
-if(($match = grep(/--enable-masterclass/i,         @ARGV)) > 0) { $gopt_enable_masterclass       = "YES"; }
-<<<<<<< HEAD
 if(($match = grep(/--enable-incl/i,                @ARGV)) > 0) { $gopt_enable_incl              = "YES"; }
 if(($match = grep(/--enable-geant4/i,              @ARGV)) > 0) { $gopt_enable_geant4_interface  = "YES"; }
-=======
+if(($match = grep(/--enable-masterclass/i,         @ARGV)) > 0) { $gopt_enable_masterclass       = "YES"; }
 if(($match = grep(/--enable-test/i,                @ARGV)) > 0) { $gopt_enable_test              = "YES"; }
 if(($match = grep(/--enable-debug/i,               @ARGV)) > 0) { $gopt_enable_debug             = "YES"; }
 if(($match = grep(/--disable-dylibversion/i,       @ARGV)) > 0) { $gopt_enable_dylibversion      = "NO";  }
@@ -212,7 +189,6 @@
 if(($match = grep(/--enable-doxygen-doc/i,         @ARGV)) > 0) { $gopt_enable_doxygen_doc       = "YES"; }
 if(($match = grep(/--enable-gfortran/i,            @ARGV)) > 0) { $gopt_enable_gfortran          = "YES"; }
 if(($match = grep(/--enable-g2c/i,                 @ARGV)) > 0) { $gopt_enable_g2c               = "YES"; }
->>>>>>> 748b0a57
 
 # LHAPDF6 and LHAPDF5 are mutually exlusive
 if ($gopt_enable_lhapdf6 eq "YES" && $gopt_enable_lhapdf5 eq "YES") {
@@ -279,9 +255,9 @@
   if(! -d $gopt_with_doxygen_path && defined $ENV{'DOXYGENPATH'}) { $gopt_with_doxygen_path = $ENV{'DOXYGENPATH'}; }
   # complain
   if(! -d $gopt_with_doxygen_path) {
-    print "*** Error *** You need to specify the path to doxygen using --with-doxygen-path=/some/path/\n";
-    print "*** Error *** Otherwise, you should --disable-doxygen-doc\n\n";
-    exit 1;
+     print "*** Error *** You need to specify the path to doxygen using --with-doxygen-path=/some/path/\n";
+     print "*** Error *** Otherwise, you should --disable-doxygen-doc\n\n";
+     exit 1;
   }
 }
 
@@ -420,20 +396,15 @@
   }
   # if it was not set, try to pick it up from the environment
   if($gopt_with_lhapdf5_lib eq "" && defined $ENV{'LHAPDF5_LIB'}) {
-<<<<<<< HEAD
-    $gopt_with_lhapdf5_lib = $ENV{'LHAPDF5_LIB'};
-    print "The \$LHAPDF5_LIB env var is defined. I will pick that and use --with-lhapdf5-lib=$gopt_with_lhapdf5_lib\n";
-=======
      $gopt_with_lhapdf5_lib = $ENV{'LHAPDF5_LIB'};
      print "The \$LHAPDF5_LIB env var is defined. I will pick that and use --with-lhapdf5-lib=$gopt_with_lhapdf5_lib\n";
->>>>>>> 748b0a57
   }
   # if it still not set, try autodetecting it
   if(! -d $gopt_with_lhapdf5_lib && $auto_detect)  {
     print "Auto-detecting LHAPDF5 library path...\n";
     $matched = auto_detect("libLHAPDF.a");
     if( $matched=~m/(\S*)\/libLHAPDF.a/i ) {
-      $gopt_with_lhapdf5_lib = $1;
+       $gopt_with_lhapdf5_lib = $1;
     }
     print "Setting --with-lhapdf5-lib=$gopt_with_lhapdf5_lib\n";
   }
@@ -441,9 +412,9 @@
   my $fileso    = "$gopt_with_lhapdf5_lib/libLHAPDF.so";
   my $filedylib = "$gopt_with_lhapdf5_lib/libLHAPDF.dylib";
   if(! -e $fileso && ! -e $filedylib) {
-    print "*** Error *** You need to specify the path to LHAPDF5 library using --with-lhapdf5-lib=/some/path/\n";
-    print "*** Error *** Otherwise, you should --disable-lhapdf5\n\n";
-    exit 1;
+     print "*** Error *** You need to specify the path to LHAPDF5 library using --with-lhapdf5-lib=/some/path/\n";
+     print "*** Error *** Otherwise, you should --disable-lhapdf5\n\n";
+     exit 1;
   }
 }
 
@@ -460,13 +431,8 @@
   }
   # if it was not set, try to pick it up from the environment
   if($gopt_with_lhapdf5_inc eq "" && defined $ENV{'LHAPDF5_INC'}) {
-<<<<<<< HEAD
-    $gopt_with_lhapdf5_inc = $ENV{'LHAPDF5_INC'};
-    print "The \$LHAPDF5_INC env var is defined. I will pick that and use --with-lhapdf5-inc=$gopt_with_lhapdf5_inc\n";
-=======
      $gopt_with_lhapdf5_inc = $ENV{'LHAPDF5_INC'};
      print "The \$LHAPDF5_INC env var is defined. I will pick that and use --with-lhapdf5-inc=$gopt_with_lhapdf5_inc\n";
->>>>>>> 748b0a57
   }
   # if it still not set, try autodetecting it
   if(! -d $gopt_with_lhapdf5_inc && $auto_detect)  {
@@ -474,16 +440,16 @@
     $matched = auto_detect("LHAPDF.h","LHAPDF/LHAPDF.h");
     print "$gopt_with_lhapdf5_inc  \n";
     if( $matched=~m/(\S*)\/LHAPDF\/LHAPDF.h/i ) {
-      $gopt_with_lhapdf5_inc = $1;
+       $gopt_with_lhapdf5_inc = $1;
     }
     print "Setting --with-lhapdf5-inc=$gopt_with_lhapdf5_inc\n";
   }
   # check
   my $file = "$gopt_with_lhapdf5_inc/LHAPDF/LHAPDF.h";
   if(! -e $file) {
-    print "*** Error *** You need to specify the LHAPDF5 includes path using --with-lhapdf5-inc=/some/path/\n";
-    print "*** Error *** Otherwise, you should --disable-lhapdf5\n\n";
-    exit 1;
+     print "*** Error *** You need to specify the LHAPDF5 includes path using --with-lhapdf5-inc=/some/path/\n";
+     print "*** Error *** Otherwise, you should --disable-lhapdf5\n\n";
+     exit 1;
   }
 }
 
@@ -504,20 +470,15 @@
   }
   # if it was not set, try to pick it up from the environment
   if($gopt_with_lhapdf6_lib eq "" && defined $ENV{'LHAPDF6_LIB'}) {
-<<<<<<< HEAD
-    $gopt_with_lhapdf6_lib = $ENV{'LHAPDF6_LIB'};
-    print "The \$LHAPDF6_LIB env var is defined. I will pick that and use --with-lhapdf6-lib=$gopt_with_lhapdf6_lib\n";
-=======
      $gopt_with_lhapdf6_lib = $ENV{'LHAPDF6_LIB'};
      print "The \$LHAPDF6_LIB env var is defined. I will pick that and use --with-lhapdf6-lib=$gopt_with_lhapdf6_lib\n";
->>>>>>> 748b0a57
   }
   # if it still not set, try autodetecting it
   if(! -d $gopt_with_lhapdf6_lib && $auto_detect)  {
     print "Auto-detecting LHAPDF6 library path...\n";
     $matched = auto_detect("libLHAPDF.a");
     if( $matched=~m/(\S*)\/libLHAPDF.a/i ) {
-      $gopt_with_lhapdf6_lib = $1;
+       $gopt_with_lhapdf6_lib = $1;
     }
     print "Setting --with-lhapdf6-inc=$gopt_with_lhapdf6_lib\n";
   }
@@ -525,9 +486,9 @@
   my $fileso    = "$gopt_with_lhapdf6_lib/libLHAPDF.so";
   my $filedylib = "$gopt_with_lhapdf6_lib/libLHAPDF.dylib";
   if(! -e $fileso && ! -e $filedylib) {
-    print "*** Error *** You need to specify the path to LHAPDF6 library using --with-lhapdf6-lib=/some/path/\n";
-    print "*** Error *** Otherwise, you should --disable-lhapdf6\n\n";
-    exit 1;
+     print "*** Error *** You need to specify the path to LHAPDF6 library using --with-lhapdf6-lib=/some/path/\n";
+     print "*** Error *** Otherwise, you should --disable-lhapdf6\n\n";
+     exit 1;
   }
 }
 
@@ -544,13 +505,8 @@
   }
   # if it was not set, try to pick it up from the environment
   if($gopt_with_lhapdf6_inc eq "" && defined $ENV{'LHAPDF6_INC'}) {
-<<<<<<< HEAD
-    $gopt_with_lhapdf6_inc = $ENV{'LHAPDF6_INC'};
-    print "The \$LHAPDF6_INC env var is defined. I will pick that and use --with-lhapdf6-inc=$gopt_with_lhapdf6_inc\n";
-=======
      $gopt_with_lhapdf6_inc = $ENV{'LHAPDF6_INC'};
      print "The \$LHAPDF6_INC env var is defined. I will pick that and use --with-lhapdf6-inc=$gopt_with_lhapdf6_inc\n";
->>>>>>> 748b0a57
   }
   # if it still not set, try autodetecting it
   if(! -d $gopt_with_lhapdf6_inc && $auto_detect)  {
@@ -558,59 +514,22 @@
     $matched = auto_detect("LHAPDF.h","LHAPDF/LHAPDF.h");
     print "$gopt_with_lhapdf6_inc  \n";
     if( $matched=~m/(\S*)\/LHAPDF\/LHAPDF.h/i ) {
-      $gopt_with_lhapdf6_inc = $1;
+       $gopt_with_lhapdf6_inc = $1;
     }
     print "Setting --with-lhapdf6-inc=$gopt_with_lhapdf6_inc\n";
   }
   # check
   my $file = "$gopt_with_lhapdf6_inc/LHAPDF/LHAPDF.h";
   if(! -e $file) {
-    print "*** Error *** You need to specify the LHAPDF6 includes path using --with-lhapdf6-inc=/some/path/\n";
-    print "*** Error *** Otherwise, you should --disable-lhapdf6\n\n";
-    exit 1;
-  }
-}
-
-<<<<<<< HEAD
-# Get pythia6 library path
-#
-my $gopt_with_pythia6_lib = "";
-if($options=~m/--with-pythia6=\S*/i) {
-  print "*** Error *** Note that the option --with-pythia6 has been renamed to --with-pythia6-lib \n";
-  print "*** Error *** Please see './configure --help' for all config option updates \n\n";
-  exit 1;
-}
-if($options=~m/--with-pythia6-lib=(\S*)/i) {
-  $gopt_with_pythia6_lib = $1;
-} else {
-  print "\n*** Warning *** You didn't specify the PYTHIA6 path \n";
-}
-# if it was not set, try to pick it up from the environment
-if(! -d $gopt_with_pythia6_lib && defined $ENV{'PYTHIA6'}) {
-  $gopt_with_pythia6_lib = $ENV{'PYTHIA6'};
-  print "The \$PYTHIA6 env var is defined. I will pick that and set --with-pythia6-lib=$gopt_with_pythia6_lib\n";
-}
-# if it still not set, try autodetecting it
-if(! -d $gopt_with_pythia6_lib && $auto_detect) {
-  print "Auto-detecting the PYTHIA6 path...\n";
-  $matched = auto_detect("libPythia6*");
-  if( $matched=~m/(\S*)\/libPythia6\S*/i ) {
-    $gopt_with_pythia6_lib = $1;
-  }
-  print "Setting --with-pythia6-lib=$gopt_with_pythia6_lib\n";
-}
-if(! -d $gopt_with_pythia6_lib) {
-  print "*** Error *** Could not locate the PYTHIA6 library path. Please specify it using --with-pythia6=/some/path/\n\n";
-  exit 1;
-}
-
-# Get libxml2 and log4cpp include and library paths
-#
-=======
+     print "*** Error *** You need to specify the LHAPDF6 includes path using --with-lhapdf6-inc=/some/path/\n";
+     print "*** Error *** Otherwise, you should --disable-lhapdf6\n\n";
+     exit 1;
+  }
+}
+
 # ------------------------------------------------
 # LIBXML2 paths
 # ------------------------------------------------
->>>>>>> 748b0a57
 
 my $gopt_with_libxml2_inc = "";
 my $gopt_with_libxml2_lib = "";
@@ -626,7 +545,7 @@
   print "Auto-detecting...\n";
   $matched = auto_detect("xmlmemory.h");
   if( $matched=~m/(\S*)\/libxml\/xmlmemory.h/i ) {
-    $gopt_with_libxml2_inc = $1;
+     $gopt_with_libxml2_inc = $1;
   }
   print "Setting --with-libxml2-inc=$gopt_with_libxml2_inc\n";
 }
@@ -646,7 +565,7 @@
   print "Auto-detecting...\n";
   $matched = auto_detect("libxml2.*");
   if( $matched=~m/(\S*)\/libxml2\S*/i ) {
-    $gopt_with_libxml2_lib = $1;
+     $gopt_with_libxml2_lib = $1;
   }
   print "Setting --with-libxml2-lib=$gopt_with_libxml2_lib\n";
 }
@@ -673,7 +592,7 @@
   print "Auto-detecting...\n";
   $matched = auto_detect("OstreamAppender.hh");
   if( $matched=~m/(\S*)\/log4cpp\/OstreamAppender.hh/i ) {
-    $gopt_with_log4cpp_inc = $1;
+     $gopt_with_log4cpp_inc = $1;
   }
   print "Setting --with-log4cpp-inc=$gopt_with_log4cpp_inc\n";
 }
@@ -693,7 +612,7 @@
   print "Auto-detecting...\n";
   $matched = auto_detect("liblog4cpp.*");
   if( $matched=~m/(\S*)\/liblog4cpp\S*/i ) {
-    $gopt_with_log4cpp_lib = $1;
+     $gopt_with_log4cpp_lib = $1;
   }
   print "Setting --with-log4cpp-lib=$gopt_with_log4cpp_lib\n";
 }
@@ -702,7 +621,10 @@
   exit 1;
 }
 
-<<<<<<< HEAD
+# ------------------------------------------------
+# INCL path
+# ------------------------------------------------
+
 # If --enable-incl was set then the full path to the INCL library must be specified
 my $gopt_with_incl_lib = "";
 if($gopt_enable_incl eq "YES") {
@@ -750,35 +672,14 @@
   if(! -e $file) {
     print "*** Error *** You need to specify the path to G4INCLCascade.hh using --with-incl-inc=/some/path/\n";
     print "*** Error *** Otherwise, you should --disable-incl\n\n";
-=======
-# ------------------------------------------------
-# libgfortran path
-# ------------------------------------------------
-
-my $gopt_with_gfortran_lib = "";
-
-if($gopt_enable_gfortran eq "YES") {
-
-  if($options=~m/--with-gfortran-lib=(\S*)/i) {
-    $gopt_with_gfortran_lib = $1;
-  }
-  if(! -d $gopt_with_gfortran_lib && $auto_detect)  {
-    print "\n*** Warning *** You didn't specify the gfortran library path \n";
-    print "Auto-detecting...\n";
-    $matched = auto_detect("libgfortran.*");
-    if( $matched=~m/(\S*)\/libgfortran\S*/i ) {
-       $gopt_with_gfortran_lib = $1;
-    }
-    print "Setting --with-gfortran-lib=$gopt_with_gfortran_lib\n";
-  }
-  if(! -d $gopt_with_gfortran_lib) {
-    print "*** Error *** You need to specify the gfortran library path using --with-gfortran-lib=/some/path/\n\n";
->>>>>>> 748b0a57
     exit 1;
   }
 }
 
-<<<<<<< HEAD
+# ------------------------------------------------
+# boost path
+# ------------------------------------------------
+
 # If --enable-incl was set then the full path to the boost library must also be specified
 my $gopt_with_boost_lib = "";
 if($gopt_enable_incl eq "YES") {
@@ -826,35 +727,14 @@
   if(! -e $file) {
     print "*** Error *** You need to specify the path to boost/program_options.hpp using --with-boost-inc=/some/path/\n";
     print "*** Error *** Otherwise, you should --disable-incl\n\n";
-=======
-# ------------------------------------------------
-# libg2c path
-# ------------------------------------------------
-
-my $gopt_with_g2c_lib = "";
-
-if($gopt_enable_g2c eq "YES") {
-
-  if($options=~m/--with-g2c-lib=(\S*)/i) {
-    $gopt_with_g2c_lib = $1;
-  }
-  if(! -d $gopt_with_g2c_lib && $auto_detect)  {
-    print "\n*** Warning *** You didn't specify the g2c library path \n";
-    print "Auto-detecting...\n";
-    $matched = auto_detect("libg2c.*");
-    if( $matched=~m/(\S*)\/libg2c\S*/i ) {
-       $gopt_with_g2c_lib = $1;
-    }
-    print "Setting --with-g2c-lib=$gopt_with_g2c_lib\n";
-  }
-  if(! -d $gopt_with_g2c_lib) {
-    print "*** Error *** You need to specify the g2c library path using --with-g2c-lib=/some/path/\n\n";
->>>>>>> 748b0a57
-    exit 1;
-  }
-}
-
-<<<<<<< HEAD
+     exit 1;
+  }
+}
+
+# ------------------------------------------------
+# geant4 path
+# ------------------------------------------------
+
 # If --enable-geant4 was set then the full path to the Geant4 libraries must be specified
 #
 my $gopt_with_geant4_lib = "";
@@ -925,13 +805,62 @@
   }
 }
 
-
-#Save config options
-=======
+# ------------------------------------------------
+# libgfortran path
+# ------------------------------------------------
+
+my $gopt_with_gfortran_lib = "";
+
+if($gopt_enable_gfortran eq "YES") {
+
+  if($options=~m/--with-gfortran-lib=(\S*)/i) {
+    $gopt_with_gfortran_lib = $1;
+  }
+  if(! -d $gopt_with_gfortran_lib && $auto_detect)  {
+    print "\n*** Warning *** You didn't specify the gfortran library path \n";
+    print "Auto-detecting...\n";
+    $matched = auto_detect("libgfortran.*");
+    if( $matched=~m/(\S*)\/libgfortran\S*/i ) {
+       $gopt_with_gfortran_lib = $1;
+    }
+    print "Setting --with-gfortran-lib=$gopt_with_gfortran_lib\n";
+  }
+  if(! -d $gopt_with_gfortran_lib) {
+    print "*** Error *** You need to specify the gfortran library path using --with-gfortran-lib=/some/path/\n\n";
+    exit 1;
+  }
+}
+
+# ------------------------------------------------
+# libg2c path
+# ------------------------------------------------
+
+my $gopt_with_g2c_lib = "";
+
+if($gopt_enable_g2c eq "YES") {
+
+  if($options=~m/--with-g2c-lib=(\S*)/i) {
+    $gopt_with_g2c_lib = $1;
+  }
+  if(! -d $gopt_with_g2c_lib && $auto_detect)  {
+    print "\n*** Warning *** You didn't specify the g2c library path \n";
+    print "Auto-detecting...\n";
+    $matched = auto_detect("libg2c.*");
+    if( $matched=~m/(\S*)\/libg2c\S*/i ) {
+       $gopt_with_g2c_lib = $1;
+    }
+    print "Setting --with-g2c-lib=$gopt_with_g2c_lib\n";
+  }
+  if(! -d $gopt_with_g2c_lib) {
+    print "*** Error *** You need to specify the g2c library path using --with-g2c-lib=/some/path/\n\n";
+    exit 1;
+  }
+}
+
+
 # Save config options
 #
 print MKCONF "GOPT_ENABLE_PYTHIA8=$gopt_enable_pythia8\n";
->>>>>>> 748b0a57
 print MKCONF "GOPT_ENABLE_LHAPDF5=$gopt_enable_lhapdf5\n";
 print MKCONF "GOPT_ENABLE_LHAPDF6=$gopt_enable_lhapdf6\n";
 print MKCONF "GOPT_ENABLE_FLUX_DRIVERS=$gopt_enable_flux_drivers\n";
@@ -942,23 +871,16 @@
 print MKCONF "GOPT_ENABLE_NUCLEON_DECAY=$gopt_enable_nucleon_decay\n";
 print MKCONF "GOPT_ENABLE_NNBAR_OSCILLATION=$gopt_enable_nnbar_oscillation\n";
 print MKCONF "GOPT_ENABLE_BOOSTED_DARK_MATTER=$gopt_enable_boosted_dark_mat\n";
+print MKCONF "GOPT_ENABLE_INCL=$gopt_enable_incl\n";
+print MKCONF "GOPT_ENABLE_GEANT4_INTERFACE=$gopt_enable_geant4_interface\n";
 print MKCONF "GOPT_ENABLE_MASTERCLASS=$gopt_enable_masterclass\n";
 print MKCONF "GOPT_ENABLE_TEST=$gopt_enable_test\n";
-<<<<<<< HEAD
-print MKCONF "GOPT_ENABLE_PROFILER=$gopt_enable_profiler\n";
-print MKCONF "GOPT_ENABLE_DOXYGEN_DOC=$gopt_enable_doxygen_doc\n";
-print MKCONF "GOPT_ENABLE_DYLIBVERSION=$gopt_enable_dylibversion\n";
-print MKCONF "GOPT_ENABLE_LOW_LEVEL_MESG=$gopt_enable_lowlevel_mesg\n";
-print MKCONF "GOPT_ENABLE_INCL=$gopt_enable_incl\n";
-print MKCONF "GOPT_ENABLE_GEANT4_INTERFACE=$gopt_enable_geant4_interface\n";
-=======
 print MKCONF "GOPT_ENABLE_DYLIBVERSION=$gopt_enable_dylibversion\n";
 print MKCONF "GOPT_ENABLE_LOW_LEVEL_MESG=$gopt_enable_lowlevel_mesg\n";
 print MKCONF "GOPT_ENABLE_PROFILER=$gopt_enable_profiler\n";
 print MKCONF "GOPT_ENABLE_DOXYGEN_DOC=$gopt_enable_doxygen_doc\n";
 print MKCONF "GOPT_ENABLE_GFORTRAN=$gopt_enable_gfortran\n";
 print MKCONF "GOPT_ENABLE_G2C=$gopt_enable_g2c\n";
->>>>>>> 748b0a57
 print MKCONF "GOPT_WITH_COMPILER=$gopt_with_compiler\n";
 print MKCONF "GOPT_WITH_CXX_DEBUG_FLAG=$gopt_with_cxx_debug_flag\n";
 print MKCONF "GOPT_WITH_CXX_OPTIMIZ_FLAG=-$gopt_with_cxx_optimiz_flag\n";
@@ -975,18 +897,14 @@
 print MKCONF "GOPT_WITH_LIBXML2_LIB=$gopt_with_libxml2_lib\n";
 print MKCONF "GOPT_WITH_LOG4CPP_INC=$gopt_with_log4cpp_inc\n";
 print MKCONF "GOPT_WITH_LOG4CPP_LIB=$gopt_with_log4cpp_lib\n";
-<<<<<<< HEAD
 print MKCONF "GOPT_WITH_INCL_INC=$gopt_with_incl_inc\n";
 print MKCONF "GOPT_WITH_INCL_LIB=$gopt_with_incl_lib\n";
 print MKCONF "GOPT_WITH_BOOST_INC=$gopt_with_boost_inc\n";
 print MKCONF "GOPT_WITH_BOOST_LIB=$gopt_with_boost_lib\n";
 print MKCONF "GOPT_WITH_GEANT4_INC=$gopt_with_geant4_inc\n";
 print MKCONF "GOPT_WITH_GEANT4_LIB=$gopt_with_geant4_lib\n";
-=======
 print MKCONF "GOPT_WITH_GFORTRAN_LIB=$gopt_with_gfortran_lib\n";
 print MKCONF "GOPT_WITH_G2C_LIB=$gopt_with_g2c_lib\n";
-
->>>>>>> 748b0a57
 close(MKCONF);
 
 print "\nYour input configuration options were: @ARGV";
@@ -1001,17 +919,10 @@
   @make_conf=<MKCONFR>;
   close(MKCONFR);
 # print "@make_conf\n" unless ;
-<<<<<<< HEAD
-foreach $setting (@make_conf) {
-  chomp($setting);
-  if ($setting=~m/\=/) {print "  $setting\n";}
-}
-=======
   foreach $setting (@make_conf) {
     chomp($setting);
     if ($setting=~m/\=/) {print "  $setting\n";}
   }
->>>>>>> 748b0a57
 
   # Copy only the enable/disable options, excluding paths, in a separate file for genie-config.
   # This is needed for FNAL relocatable releases.
@@ -1043,14 +954,6 @@
     $lastdir = pop(@pathdirs);
     $basedir = join("/",@pathdirs);
     if ($lastdir =~ m/lib/) {# If the LD_LIBRARY_PATH has "lib" in it, append "../include"
-<<<<<<< HEAD
-    push (@search_dir, $basedir."/include");
-  }
-}
-  push (@search_dir,"/usr");                        # Add usr
-  push (@search_dir,"/lib");                        # Add opt
-  push (@search_dir,"/opt");                        # Add opt
-=======
       push (@search_dir, $basedir."/include");
     }
   }
@@ -1060,7 +963,6 @@
   push (@search_dir,"/opt");
   push (@search_dir,"/hep");
   push (@search_dir,"/Applications/Xcode.app/Contents/Developer/Platforms/MacOSX.platform/Developer/SDKs/");
->>>>>>> 748b0a57
   push (@search_dir,"$ENV{'HOME'}")
                  if defined $ENV{'HOME'};          # add $HOME
   push (@search_dir,"/hep");                       # add where I add ext apps in my mac book air
@@ -1075,13 +977,13 @@
   $optional_fullpath_substr = "" unless defined $optional_fullpath_substr;
 
   foreach(@search_dir) {
-   $curr_dir = $_;
-   if(! -d $curr_dir) {next;}
-   @matches = `find $curr_dir/ -type f -maxdepth 7 -name \"$search_file\" 2> /dev/null | grep \"$optional_fullpath_substr\"`;
-   $nmatches = @matches;
-   if( $nmatches > 0) { return $matches[0]; }
- }
- return "";
+     $curr_dir = $_;
+     if(! -d $curr_dir) {next;}
+     @matches = `find $curr_dir/ -type f -maxdepth 7 -name \"$search_file\" 2> /dev/null | grep \"$optional_fullpath_substr\"`;
+     $nmatches = @matches;
+     if( $nmatches > 0) { return $matches[0]; }
+  }
+  return "";
 }
 
 # Get unique entries in an array
